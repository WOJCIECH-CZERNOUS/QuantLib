--- conflicted
+++ resolved
@@ -108,10 +108,7 @@
     void Period::normalize() {
         if (length_!=0)
             switch (units_) {
-<<<<<<< HEAD
-              // bug fix: 7 business days are not equal to 1 week
-=======
->>>>>>> 311ac546
+              // 7 business days are not equal to 1 week
               case Months:
                 if (!(length_%12)) {
                     length_/=12;
