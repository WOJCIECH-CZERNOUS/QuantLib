/* -*- mode: c++; tab-width: 4; indent-tabs-mode: nil; c-basic-offset: 4 -*- */

/*
 Copyright (C) 2012, 2013 Klaus Spanderen
 Copyright (C) 2014 Johannes Göttker-Schnetmann


 This file is part of QuantLib, a free-software/open-source library
 for financial quantitative analysts and developers - http://quantlib.org/

 QuantLib is free software: you can redistribute it and/or modify it
 under the terms of the QuantLib license.  You should have received a
 copy of the license along with this program; if not, please email
 <quantlib-dev@lists.sf.net>. The license is also available online at
 <http://quantlib.org/license.shtml>.

 This program is distributed in the hope that it will be useful, but WITHOUT
 ANY WARRANTY; without even the implied warranty of MERCHANTABILITY or FITNESS
 FOR A PARTICULAR PURPOSE.  See the license for more details.
*/

/*! \file fdmsquarerootfwdop.cpp
    \brief Fokker-Planck forward operator for an square root process
*/

#include <ql/math/functional.hpp>
#include <ql/methods/finitedifferences/meshers/fdmmesher.hpp>
#include <ql/methods/finitedifferences/operators/fdmlinearoplayout.hpp>
#include <ql/methods/finitedifferences/operators/firstderivativeop.hpp>
#include <ql/methods/finitedifferences/operators/secondderivativeop.hpp>

#include <ql/experimental/finitedifferences/fdmsquarerootfwdop.hpp>
#include <ql/experimental/finitedifferences/modtriplebandlinearop.hpp>

#include <boost/math/special_functions/gamma.hpp>
#include <boost/math/distributions/non_central_chi_squared.hpp>

namespace QuantLib {

	Real squareRootProcessGreensFct(Real v0, Real kappa, Real theta,
			 	 	 	 	 	 	Real sigma, Real t, Real x) {
		const Real ncp = 4*kappa*std::exp(-kappa*t)
			/((sigma*sigma)*(1-std::exp(-kappa*t)))*v0;
		const Real df  = 4*theta*kappa/(sigma*sigma);
		const Real k   = sigma*sigma*(1-std::exp(-kappa*t))/(4*kappa);

		const boost::math::non_central_chi_squared_distribution<Real>
			dist(df, ncp);

		return boost::math::pdf(dist, x/k) / k;
	}

    FdmSquareRootFwdOp::FdmSquareRootFwdOp(
        const boost::shared_ptr<FdmMesher>& mesher,
        Real kappa, Real theta, Real sigma,
        Size direction, TransformationType transform)
    : direction_(direction),
      kappa_(kappa),
      theta_(theta),
      sigma_(sigma),
      alpha_(1.0 - 2*kappa_*theta_/(sigma_*sigma_)),
      transform_(transform),
      mapX_(transform == Plain ?
<<<<<<< HEAD

=======
>>>>>>> 2f34f419
          new ModTripleBandLinearOp(FirstDerivativeOp(direction_, mesher)
              .mult(kappa*(mesher->locations(direction_)-theta) + sigma*sigma)
              .add(SecondDerivativeOp(direction_, mesher)
                   .mult(0.5*sigma*sigma*mesher->locations(direction_)))
                .add(Array(mesher->layout()->size(), kappa)))

        : transform == Power ? new ModTripleBandLinearOp(
            SecondDerivativeOp(direction_, mesher)
               .mult(0.5*sigma*sigma*mesher->locations(direction_))
               .add(FirstDerivativeOp(direction_, mesher)
                     .mult(kappa*(mesher->locations(direction_)+theta)))
               .add(Array(mesher->layout()->size(),
                          2*kappa*kappa*theta/(sigma*sigma))))
<<<<<<< HEAD
      ),
=======

            : new ModTripleBandLinearOp(FirstDerivativeOp(direction_, mesher)
                    .mult(Exp(-mesher->locations(direction))
                        *( -0.5*sigma*sigma - kappa*theta) + kappa)
                    .add(SecondDerivativeOp(direction_, mesher)
                    .mult(0.5*sigma*sigma*Exp(-mesher->locations(direction))))
                    .add(kappa*theta*Exp(-mesher->locations(direction))))
            ),
>>>>>>> 2f34f419
      v_  (mesher->layout()->dim()[direction_]),
      vq_ (mesher->layout()->size()),
      vmq_(mesher->layout()->size()) {

        const FdmLinearOpIterator endIter = mesher->layout()->end();
        for (FdmLinearOpIterator iter = mesher->layout()->begin();
            iter != endIter; ++iter) {
            const Real v = mesher->location(iter, direction_);
            v_[iter.coordinates()[direction_]] = v;
            vmq_[iter.index()] = 1.0/(vq_[iter.index()] = std::pow(v, alpha_));
        }

        // zero flux boundary condition
<<<<<<< HEAD
        if (transform_ == Plain) {
            setLowerBC(mesher);
            setUpperBC(mesher);
        }
        else if (transform == Power) {
            setTransformLowerBC(mesher);
            setTransformUpperBC(mesher);
        }
=======
        setLowerBC(mesher);
        setUpperBC(mesher);
>>>>>>> 2f34f419
    }

    void FdmSquareRootFwdOp::setLowerBC(
        const boost::shared_ptr<FdmMesher>& mesher) {
        const Size n = 1;
        Real alpha, beta, gamma;

        getCoeff(alpha, beta, gamma, n);
        const Real f = lowerBoundaryFactor(transform_);

        const Real b = -(h(n-1)+h(n))/zeta(n);
        const Real c =  h(n-1)/zetap(n);

        const FdmLinearOpIterator endIter = mesher->layout()->end();
        for (FdmLinearOpIterator iter = mesher->layout()->begin();
            iter != endIter; ++iter) {
            if (iter.coordinates()[direction_] == 0) {
                const Size idx = iter.index();
                mapX_->diag()[idx]  = beta  + f*b; //*v(n-1);
                mapX_->upper()[idx] = gamma + f*c; //*v(n-1);
            }
        }
    }

    void FdmSquareRootFwdOp::setUpperBC(
        const boost::shared_ptr<FdmMesher>& mesher) {
        const Size n = v_.size();
        Real alpha, beta, gamma;

        getCoeff(alpha, beta, gamma, n);
        const Real f = upperBoundaryFactor(transform_);

        const Real b = (h(n)+h(n-1))/zeta(n);
        const Real c = -h(n)/zetam(n);

        const FdmLinearOpIterator endIter = mesher->layout()->end();
        for (FdmLinearOpIterator iter = mesher->layout()->begin();
            iter != endIter; ++iter) {
            if (iter.coordinates()[direction_] == n-1) {
                const Size idx = iter.index();
                mapX_->diag()[idx] = beta   + f*b; //*v(n+1);
                mapX_->lower()[idx] = alpha + f*c; //*v(n+1);
            }
        }
    }

    Real FdmSquareRootFwdOp::lowerBoundaryFactor(TransformationType transform) const {
        if (transform == Plain) {
            return f0Plain();
        }
        else if (transform == Power) {
            return f0Power();
        }
        else if (transform == Log) {
            return f0Log();
        }
        else
            QL_FAIL("unknown transform");
    }

    Real FdmSquareRootFwdOp::upperBoundaryFactor(TransformationType transform) const {
        if (transform == Plain) {
            return f1Plain();
        }
        else if (transform == Power) {
            return f1Power();
        }
        else if (transform == Log) {
            return f1Log();
        }
        else
            QL_FAIL("unknown transform");
    }

<<<<<<< HEAD
    Real FdmSquareRootFwdOp::f0() const {
        const Real a = -(2*h(0)+h(1))/zetam(1);
        const Real alpha = sigma_*sigma_*v(1)/zetam(1) - mu(1)*h(1)/zetam(1);
        const Real nu = a*v(0) + (2*kappa_*(v(0)-theta_) + sigma_*sigma_)
                                        /(sigma_*sigma_);
=======
    Real FdmSquareRootFwdOp::f0Plain() const {
        const Size n = 1;
        const Real a = -(2*h(n-1)+h(n))/zetam(n);
        const Real alpha = sigma_*sigma_*v(n)/zetam(n) - mu(n)*h(n)/zetam(n);
        const Real nu = a*v(n-1) + (2*kappa_*(v(n-1)-theta_) + sigma_*sigma_)
                        				/(sigma_*sigma_);
>>>>>>> 2f34f419

        return alpha/nu*v(n-1);
    }

    Real FdmSquareRootFwdOp::f1Plain() const {
        const Size n = v_.size();
        const Real a =  (2*h(n)+h(n-1))/zetap(n);
        const Real gamma = sigma_*sigma_*v(n)/zetap(n) + mu(n)*h(n-1)/zetap(n);
        const Real nu = a*v(n+1) + (2*kappa_*(v(n+1)-theta_) + sigma_*sigma_)
                        /(sigma_*sigma_);

        return gamma/nu*v(n+1);
    }

    Real FdmSquareRootFwdOp::f0Power() const {
        const Size n = 1;
        const Real mu = kappa_*(v(n)+theta_);
        const Real a = -(2*h(n-1)+h(n))/zetam(n);
        const Real alpha = sigma_*sigma_*v(n)/zetam(n) - mu*h(n)/zetam(n);
        const Real nu  = a*v(n-1) +2*(kappa_*v(n-1)/(sigma_*sigma_));

        return alpha/nu*v(n-1);
    }

    Real FdmSquareRootFwdOp::f1Power() const {
        const Size n = v_.size();
        const Real mu = kappa_*(v(n)+theta_);
        const Real a =  (2*h(n)+h(n-1))/zetap(n);
        const Real gamma = sigma_*sigma_*v(n)/zetap(n) + mu*h(n-1)/zetap(n);
        const Real nu = a*v(n+1) +2*(kappa_*v(n+1)/(sigma_*sigma_));

        return gamma/nu*v(n+1); 
    }

    Real FdmSquareRootFwdOp::f0Log() const {
        const Size n = 1;
        const Real mu = ((-kappa_*theta_-sigma_*sigma_/2.0)*exp(-v(1))+kappa_);
        const Real a = -(2*h(n-1)+h(n))/zetam(n);
        const Real alpha = sigma_*sigma_*exp(-v(n))/zetam(n) - mu*h(n)/zetam(n);
        const Real nu = a*exp(-v(n-1)) + 2*kappa_*(1-theta_*exp(-v(n-1)))
                        /(sigma_*sigma_);

        return alpha/nu*exp(-v(n-1));
    }

    Real FdmSquareRootFwdOp::f1Log() const {
        const Size n = v_.size();
        const Real mu = ((-kappa_*theta_-sigma_*sigma_/2.0)*exp(-v(n))+kappa_);
        const Real a =  (2*h(n)+h(n-1))/zetap(n);
        const Real gamma = sigma_*sigma_*exp(-v(n))/zetap(n) + mu*h(n-1)/zetap(n);
        const Real nu = a*exp(-v(n+1)) + 2*kappa_*(1-theta_*exp(-v(n+1)))
                        /(sigma_*sigma_);

        return gamma/nu*exp(-v(n+1));
    }

    Real FdmSquareRootFwdOp::v(Size i) const {
        if (i > 0 && i <= v_.size()) {
            return v_[i-1];
        }
        else if (i == 0) {
<<<<<<< HEAD
            return std::max(0.5*v_[0], v_[0] - 0.5 * (v_[1] - v_[0]));
=======
            if (transform_ == Log) {
                return 2*v_[0] - v_[1];
//              log(std::max(0.5*exp(v_[0]), exp(v_[0] - 0.01 * (v_[1] - v_[0]))));
            } else {
                return std::max(0.5*v_[0], v_[0] - 0.01 * (v_[1] - v_[0]));
            }
>>>>>>> 2f34f419
        }
        else if (i == v_.size()+1) {
            return v_.back() + (v_.back() - *(v_.end()-2));
        }
        else {
            QL_FAIL("unknown index");
        }
    }

    Real FdmSquareRootFwdOp::h(Size i) const {
        return v(i+1) - v(i);
    }
    Real FdmSquareRootFwdOp::mu(Size i) const {
        return kappa_*(v(i) - theta_) + sigma_*sigma_;
    }
    Real FdmSquareRootFwdOp::zetam(Size i) const {
        return h(i-1)*(h(i-1)+h(i));
    }
    Real FdmSquareRootFwdOp::zeta(Size i) const {
        return h(i-1)*h(i);
    }
    Real FdmSquareRootFwdOp::zetap(Size i) const {
        return h(i)*(h(i-1)+h(i));
    }

    Size FdmSquareRootFwdOp::size() const {
        return 1;
    }
    void FdmSquareRootFwdOp::setTime(Time, Time) {
    }

    void FdmSquareRootFwdOp::getCoeff(Real& alpha, Real& beta,
                                               Real& gamma, Size n) const {
        if (transform_ == Plain) {
            getCoeffPlain(alpha, beta, gamma, n);
        }
        else if (transform_ == Power) {
            getCoeffPower(alpha, beta, gamma, n);
        }
        else if (transform_ == Log) {
            getCoeffLog(alpha, beta, gamma, n);
        } 
    }

    void FdmSquareRootFwdOp::getCoeffPlain(Real& alpha, Real& beta,
                                               Real& gamma, Size n) const {
        alpha =   sigma_*sigma_*v(n)/zetam(n) - mu(n)*h(n)/zetam(n);
        beta  = - sigma_*sigma_*v(n)/zeta(n)
                    + mu(n)*(h(n)-h(n-1))/zeta(n) + kappa_;
        gamma =   sigma_*sigma_*v(n)/zetap(n) + mu(n)*h(n-1)/zetap(n);

    }

    void FdmSquareRootFwdOp::getCoeffLog(Real& alpha, Real& beta,
                                               Real& gamma, Size n) const {
        const Real mu = ((-kappa_*theta_-sigma_*sigma_/2.0)*exp(-v(n))+kappa_);
        alpha =   sigma_*sigma_*exp(-v(n))/zetam(n) - mu*h(n)/zetam(n);
        beta  = - sigma_*sigma_*exp(-v(n))/zeta(n)
                          + mu*(h(n)-h(n-1))/zeta(n) + kappa_*theta_*exp(-v(n));
        gamma =   sigma_*sigma_*exp(-v(n))/zetap(n) + mu*h(n-1)/zetap(n);
    }

    void FdmSquareRootFwdOp::getCoeffPower(Real& alpha, Real& beta,
                                               Real& gamma, Size n) const {
        const Real mu = kappa_*(theta_+v(n));
        alpha = (sigma_*sigma_*v(n) - mu*h(n))/zetam(n);
        beta = (-sigma_*sigma_*v(n) + mu*(h(n)-h(n-1)))/zeta(n)
                                + 2*kappa_*kappa_*theta_/(sigma_*sigma_);
        gamma=  (sigma_*sigma_*v(n) + mu*h(n-1))/zetap(n);
    }

    Disposable<Array> FdmSquareRootFwdOp::apply(const Array& p) const {
<<<<<<< HEAD
        if (transform_ != Power) {
=======
        if (true || transform_ != Power) {
>>>>>>> 2f34f419
            return mapX_->apply(p);
        }
        else {
            return vmq_*mapX_->apply(vq_*p);
        }
    }

    Disposable<Array> FdmSquareRootFwdOp::apply_mixed(const Array& r) const {
        Array retVal(r.size(), 0.0);
        return retVal;
    }
    Disposable<Array> FdmSquareRootFwdOp::apply_direction(
        Size direction, const Array& r) const {
        if (direction == direction_) {
<<<<<<< HEAD
            if (transform_ != Power) {
=======
            if (true || transform_ != Power) {
>>>>>>> 2f34f419
                return mapX_->apply(r);
            }
            else {
                return vmq_*mapX_->apply(vq_*r);
            }
        }
        else {
            Array retVal(r.size(), 0.0);
            return retVal;
        }
    }
    Disposable<Array> FdmSquareRootFwdOp::solve_splitting(
        Size direction, const Array& r, Real dt) const {
        if (direction == direction_) {
<<<<<<< HEAD
            if (transform_ != Power) {
=======
            if (true || transform_ != Power) {
>>>>>>> 2f34f419
                return mapX_->solve_splitting(r, dt, 1.0);
            }
            else {
                return vmq_*mapX_->solve_splitting(vq_*r, dt, 1.0);
            }
        }
        else {
            Array retVal(r);
            return retVal;
        }
    }

    Disposable<Array> FdmSquareRootFwdOp::preconditioner(
        const Array& r, Real dt) const {
<<<<<<< HEAD
        if (transform_ != Power) {
=======
        if (true || transform_ != Power) {
>>>>>>> 2f34f419
            return solve_splitting(direction_, r, dt);
        }
        else {
            return vmq_*solve_splitting(direction_, vq_*r, dt);
        }
    }

    #if !defined(QL_NO_UBLAS_SUPPORT)
    Disposable<std::vector<SparseMatrix> >
    FdmSquareRootFwdOp::toMatrixDecomp() const {
        std::vector<SparseMatrix> retVal(1, mapX_->toMatrix());
        return retVal;
    }
    #endif
}<|MERGE_RESOLUTION|>--- conflicted
+++ resolved
@@ -61,10 +61,6 @@
       alpha_(1.0 - 2*kappa_*theta_/(sigma_*sigma_)),
       transform_(transform),
       mapX_(transform == Plain ?
-<<<<<<< HEAD
-
-=======
->>>>>>> 2f34f419
           new ModTripleBandLinearOp(FirstDerivativeOp(direction_, mesher)
               .mult(kappa*(mesher->locations(direction_)-theta) + sigma*sigma)
               .add(SecondDerivativeOp(direction_, mesher)
@@ -78,9 +74,6 @@
                      .mult(kappa*(mesher->locations(direction_)+theta)))
                .add(Array(mesher->layout()->size(),
                           2*kappa*kappa*theta/(sigma*sigma))))
-<<<<<<< HEAD
-      ),
-=======
 
             : new ModTripleBandLinearOp(FirstDerivativeOp(direction_, mesher)
                     .mult(Exp(-mesher->locations(direction))
@@ -89,7 +82,6 @@
                     .mult(0.5*sigma*sigma*Exp(-mesher->locations(direction))))
                     .add(kappa*theta*Exp(-mesher->locations(direction))))
             ),
->>>>>>> 2f34f419
       v_  (mesher->layout()->dim()[direction_]),
       vq_ (mesher->layout()->size()),
       vmq_(mesher->layout()->size()) {
@@ -103,19 +95,8 @@
         }
 
         // zero flux boundary condition
-<<<<<<< HEAD
-        if (transform_ == Plain) {
-            setLowerBC(mesher);
-            setUpperBC(mesher);
-        }
-        else if (transform == Power) {
-            setTransformLowerBC(mesher);
-            setTransformUpperBC(mesher);
-        }
-=======
         setLowerBC(mesher);
         setUpperBC(mesher);
->>>>>>> 2f34f419
     }
 
     void FdmSquareRootFwdOp::setLowerBC(
@@ -190,20 +171,12 @@
             QL_FAIL("unknown transform");
     }
 
-<<<<<<< HEAD
-    Real FdmSquareRootFwdOp::f0() const {
-        const Real a = -(2*h(0)+h(1))/zetam(1);
-        const Real alpha = sigma_*sigma_*v(1)/zetam(1) - mu(1)*h(1)/zetam(1);
-        const Real nu = a*v(0) + (2*kappa_*(v(0)-theta_) + sigma_*sigma_)
-                                        /(sigma_*sigma_);
-=======
     Real FdmSquareRootFwdOp::f0Plain() const {
         const Size n = 1;
         const Real a = -(2*h(n-1)+h(n))/zetam(n);
         const Real alpha = sigma_*sigma_*v(n)/zetam(n) - mu(n)*h(n)/zetam(n);
         const Real nu = a*v(n-1) + (2*kappa_*(v(n-1)-theta_) + sigma_*sigma_)
                         				/(sigma_*sigma_);
->>>>>>> 2f34f419
 
         return alpha/nu*v(n-1);
     }
@@ -265,16 +238,12 @@
             return v_[i-1];
         }
         else if (i == 0) {
-<<<<<<< HEAD
-            return std::max(0.5*v_[0], v_[0] - 0.5 * (v_[1] - v_[0]));
-=======
             if (transform_ == Log) {
                 return 2*v_[0] - v_[1];
 //              log(std::max(0.5*exp(v_[0]), exp(v_[0] - 0.01 * (v_[1] - v_[0]))));
             } else {
                 return std::max(0.5*v_[0], v_[0] - 0.01 * (v_[1] - v_[0]));
             }
->>>>>>> 2f34f419
         }
         else if (i == v_.size()+1) {
             return v_.back() + (v_.back() - *(v_.end()-2));
@@ -347,11 +316,7 @@
     }
 
     Disposable<Array> FdmSquareRootFwdOp::apply(const Array& p) const {
-<<<<<<< HEAD
-        if (transform_ != Power) {
-=======
         if (true || transform_ != Power) {
->>>>>>> 2f34f419
             return mapX_->apply(p);
         }
         else {
@@ -366,11 +331,7 @@
     Disposable<Array> FdmSquareRootFwdOp::apply_direction(
         Size direction, const Array& r) const {
         if (direction == direction_) {
-<<<<<<< HEAD
-            if (transform_ != Power) {
-=======
             if (true || transform_ != Power) {
->>>>>>> 2f34f419
                 return mapX_->apply(r);
             }
             else {
@@ -385,11 +346,7 @@
     Disposable<Array> FdmSquareRootFwdOp::solve_splitting(
         Size direction, const Array& r, Real dt) const {
         if (direction == direction_) {
-<<<<<<< HEAD
-            if (transform_ != Power) {
-=======
             if (true || transform_ != Power) {
->>>>>>> 2f34f419
                 return mapX_->solve_splitting(r, dt, 1.0);
             }
             else {
@@ -404,11 +361,7 @@
 
     Disposable<Array> FdmSquareRootFwdOp::preconditioner(
         const Array& r, Real dt) const {
-<<<<<<< HEAD
-        if (transform_ != Power) {
-=======
         if (true || transform_ != Power) {
->>>>>>> 2f34f419
             return solve_splitting(direction_, r, dt);
         }
         else {
