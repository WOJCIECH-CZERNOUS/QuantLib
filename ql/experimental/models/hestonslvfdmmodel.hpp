/* -*- mode: c++; tab-width: 4; indent-tabs-mode: nil; c-basic-offset: 4 -*- */

/*
 Copyright (C) 2015 Johannes Goettker-Schnetmann
 Copyright (C) 2015 Klaus Spanderen

 This file is part of QuantLib, a free-software/open-source library
 for financial quantitative analysts and developers - http://quantlib.org/

 QuantLib is free software: you can redistribute it and/or modify it
 under the terms of the QuantLib license.  You should have received a
 copy of the license along with this program; if not, please email
 <quantlib-dev@lists.sf.net>. The license is also available online at
 <http://quantlib.org/license.shtml>.

 This program is distributed in the hope that it will be useful, but WITHOUT
 ANY WARRANTY; without even the implied warranty of MERCHANTABILITY or FITNESS
 FOR A PARTICULAR PURPOSE.  See the license for more details.
*/

/*! \file hestonslvfdmmodel.hpp
    \brief Heston stochastic local volatility model
*/

#ifndef quantlib_heston_slv_model_hpp
#define quantlib_heston_slv_model_hpp

#include <ql/handle.hpp>
#include <ql/patterns/lazyobject.hpp>
#include <ql/patterns/observable.hpp>
#include <ql/methods/finitedifferences/solvers/fdmbackwardsolver.hpp>
#include <ql/methods/finitedifferences/meshers/fdmmeshercomposite.hpp>
#include <ql/experimental/finitedifferences/fdmhestongreensfct.hpp>

#include <list>

namespace QuantLib {

class SimpleQuote;
    class HestonModel;
    class LocalVolTermStructure;

    struct HestonSLVFokkerPlanckFdmParams {
        const Size xGrid, vGrid;
        const Size tMaxStepsPerYear, tMinStepsPerYear;
        const Real tStepNumberDecay;

        // Rannacher smoothing steps at the beginning
        const Size nRannacherTimeSteps;

        const Size predictionCorretionSteps;

        // local volatility forward equation
        const Real x0Density;
        const Real localVolEpsProb;
        const Size maxIntegrationIterations;

        // variance mesher definition
        const Real vLowerEps, vUpperEps, vMin;
        const Real v0Density, vLowerBoundDensity, vUpperBoundDensity;

        // do not calculate leverage function if prob is smaller than eps
        const Real leverageFctPropEps;

        // algorithm to get to the start configuration at time point one
        const FdmHestonGreensFct::Algorithm greensAlgorithm;
        const FdmSquareRootFwdOp::TransformationType trafoType;

        // define finite difference scheme
        const FdmSchemeDesc schemeDesc;
    };

    class HestonSLVFDMModel : public LazyObject {
      public:
<<<<<<< HEAD
        HestonSLVFDMModel(const Handle<LocalVolTermStructure>& localVol,
                          const Handle<HestonModel>& hestonModel,
                          const Date& endDate,
                          const HestonSLVFokkerPlanckFdmParams& params,
                          bool logging = false,
                          const std::vector<Date>& mandatoryDates = std::vector<Date>());
=======
        HestonSLVFDMModel(
            const Handle<LocalVolTermStructure>& localVol,
            const Handle<HestonModel>& hestonModel,
            const Date& endDate,
            const HestonSLVFokkerPlanckFdmParams& params,
            const bool logging = false,
            const std::vector<Date>& mandatoryDates = std::vector<Date>(),
            const Real mixingFactor = 1.0);
>>>>>>> 992cec2e

        ext::shared_ptr<HestonProcess> hestonProcess() const;
        ext::shared_ptr<LocalVolTermStructure> localVol() const;
        ext::shared_ptr<LocalVolTermStructure> leverageFunction() const;

        struct LogEntry {
            const Time t;
            const ext::shared_ptr<Array> prob;
            const ext::shared_ptr<FdmMesherComposite> mesher;
        };

        const std::list<LogEntry>& logEntries() const;

      protected:
        void performCalculations() const;

        const Handle<LocalVolTermStructure> localVol_;
        const Handle<HestonModel> hestonModel_;
        const Date endDate_;
        const HestonSLVFokkerPlanckFdmParams params_;
        const std::vector<Date> mandatoryDates_;
        const Real mixingFactor_;

        mutable ext::shared_ptr<LocalVolTermStructure> leverageFunction_;

        const bool logging_;
        mutable std::list<LogEntry> logEntries_;
    };
}


#endif
<|MERGE_RESOLUTION|>--- conflicted
+++ resolved
@@ -72,23 +72,13 @@
 
     class HestonSLVFDMModel : public LazyObject {
       public:
-<<<<<<< HEAD
         HestonSLVFDMModel(const Handle<LocalVolTermStructure>& localVol,
                           const Handle<HestonModel>& hestonModel,
                           const Date& endDate,
                           const HestonSLVFokkerPlanckFdmParams& params,
                           bool logging = false,
-                          const std::vector<Date>& mandatoryDates = std::vector<Date>());
-=======
-        HestonSLVFDMModel(
-            const Handle<LocalVolTermStructure>& localVol,
-            const Handle<HestonModel>& hestonModel,
-            const Date& endDate,
-            const HestonSLVFokkerPlanckFdmParams& params,
-            const bool logging = false,
-            const std::vector<Date>& mandatoryDates = std::vector<Date>(),
-            const Real mixingFactor = 1.0);
->>>>>>> 992cec2e
+                          const std::vector<Date>& mandatoryDates = std::vector<Date>(),
+                          Real mixingFactor = 1.0);
 
         ext::shared_ptr<HestonProcess> hestonProcess() const;
         ext::shared_ptr<LocalVolTermStructure> localVol() const;
