/* -*- mode: c++; tab-width: 4; indent-tabs-mode: nil; c-basic-offset: 4 -*- */

/*
 Copyright (C) 2004, 2005 StatPro Italia srl
 Copyright (C) 2007, 2012 Ferdinando Ametrano
 Copyright (C) 2007, 2009 Piter Dias

 This file is part of QuantLib, a free-software/open-source library
 for financial quantitative analysts and developers - http://quantlib.org/

 QuantLib is free software: you can redistribute it and/or modify it
 under the terms of the QuantLib license.  You should have received a
 copy of the license along with this program; if not, please email
 <quantlib-dev@lists.sf.net>. The license is also available online at
 <http://quantlib.org/license.shtml>.

 This program is distributed in the hope that it will be useful, but WITHOUT
 ANY WARRANTY; without even the implied warranty of MERCHANTABILITY or FITNESS
 FOR A PARTICULAR PURPOSE.  See the license for more details.
*/

#include "bonds.hpp"
#include "utilities.hpp"
#include <ql/cashflows/iborcoupon.hpp>
#include <ql/instruments/bonds/fixedratebond.hpp>
#include <ql/instruments/bonds/floatingratebond.hpp>
#include <ql/instruments/bonds/zerocouponbond.hpp>
#include <ql/time/calendars/target.hpp>
#include <ql/time/calendars/unitedstates.hpp>
#include <ql/time/calendars/unitedkingdom.hpp>
#include <ql/time/calendars/australia.hpp>
#include <ql/time/calendars/brazil.hpp>
#include <ql/time/calendars/southafrica.hpp>
#include <ql/time/calendars/nullcalendar.hpp>
#include <ql/time/daycounters/thirty360.hpp>
#include <ql/time/daycounters/actual360.hpp>
#include <ql/time/daycounters/actualactual.hpp>
#include <ql/time/daycounters/business252.hpp>
#include <ql/indexes/ibor/usdlibor.hpp>
#include <ql/quotes/simplequote.hpp>
#include <ql/utilities/dataformatters.hpp>
#include <ql/time/schedule.hpp>
#include <ql/cashflows/fixedratecoupon.hpp>
#include <ql/cashflows/simplecashflow.hpp>
#include <ql/cashflows/couponpricer.hpp>
#include <ql/cashflows/cashflows.hpp>
#include <ql/pricingengines/bond/discountingbondengine.hpp>
#include <ql/pricingengines/bond/bondfunctions.hpp>
#include <ql/termstructures/credit/flathazardrate.hpp>
#include <ql/termstructures/yield/flatforward.hpp>
#include <ql/currencies/europe.hpp>
#include <ql/pricingengines/bond/riskybondengine.hpp>

using namespace QuantLib;
using namespace boost::unit_test_framework;

#define ASSERT_CLOSE(name, settlement, calculated, expected, tolerance)  \
    if (std::fabs(calculated-expected) > tolerance) { \
    BOOST_ERROR("Failed to reproduce " << name << " at " << settlement \
                << "\n    calculated: " << std::setprecision(8) << calculated \
                << "\n    expected:   " << std::setprecision(8) << expected); \
    }

namespace bonds_test {

    struct CommonVars {
        // common data
        Calendar calendar;
        Date today;
        Real faceAmount;

        // cleanup
        SavedSettings backup;

        // setup
        CommonVars() {
            calendar = TARGET();
            today = calendar.adjust(Date::todaysDate());
            Settings::instance().evaluationDate() = today;
            faceAmount = 1000000.0;
        }
    };

    void checkValue(Real value, Real expectedValue, Real tolerance, const std::string& msg) {
        if (std::fabs(value - expectedValue) > tolerance) {
            BOOST_ERROR(msg
                        << std::fixed
                        << "\n    calculated: " << value
                        << "\n    expected:   " << expectedValue
                        << "\n    tolerance:  " << tolerance
                        << "\n    error:      " << value - expectedValue);
        }
    }
}


void BondTest::testYield() {

    BOOST_TEST_MESSAGE("Testing consistency of bond price/yield calculation...");

    using namespace bonds_test;

    CommonVars vars;

    Real tolerance = 1.0e-7;
    Size maxEvaluations = 100;

    Integer issueMonths[] = { -24, -18, -12, -6, 0, 6, 12, 18, 24 };
    Integer lengths[] = { 3, 5, 10, 15, 20 };
    Natural settlementDays = 3;
    Real coupons[] = { 0.02, 0.05, 0.08 };
    Frequency frequencies[] = { Semiannual, Annual };
    DayCounter bondDayCount = Thirty360(Thirty360::BondBasis);
    BusinessDayConvention accrualConvention = Unadjusted;
    BusinessDayConvention paymentConvention = ModifiedFollowing;
    Real redemption = 100.0;

    Rate yields[] = { 0.03, 0.04, 0.05, 0.06, 0.07 };
    Compounding compounding[] = { Compounded, Continuous };

    for (int issueMonth : issueMonths) {
        for (int length : lengths) {
            for (double& coupon : coupons) {
                for (auto& frequencie : frequencies) {
                    for (auto& n : compounding) {

                        Date dated = vars.calendar.advance(vars.today, issueMonth, Months);
                        Date issue = dated;
                        Date maturity = vars.calendar.advance(issue, length, Years);

                        Schedule sch(dated, maturity, Period(frequencie), vars.calendar,
                                     accrualConvention, accrualConvention, DateGeneration::Backward,
                                     false);

                        FixedRateBond bond(settlementDays, vars.faceAmount, sch,
                                           std::vector<Rate>(1, coupon), bondDayCount,
                                           paymentConvention, redemption, issue);

                        for (double m : yields) {

                            Real price =
                                BondFunctions::cleanPrice(bond, m, bondDayCount, n, frequencie);

                            Rate calculated = BondFunctions::yield(
                                bond, price, bondDayCount, n, frequencie, Date(), tolerance,
                                maxEvaluations, 0.05, Bond::Price::Clean);

                            if (std::fabs(m - calculated) > tolerance) {
                                // the difference might not matter
                                Real price2 = BondFunctions::cleanPrice(
                                    bond, calculated, bondDayCount, n, frequencie);
                                if (std::fabs(price - price2) / price > tolerance) {
                                    BOOST_ERROR("\nyield recalculation failed:"
                                                "\n    issue:     "
                                                << issue << "\n    maturity:  " << maturity
                                                << "\n    coupon:    " << io::rate(coupon)
                                                << "\n    frequency: " << frequencie
                                                << "\n    yield:   " << io::rate(m)
                                                << (n == Compounded ? " compounded" : " continuous")
                                                << std::setprecision(7) << "\n    clean price:   "
                                                << price << "\n    yield': " << io::rate(calculated)
                                                << "\n    clean price': " << price2);
                                }
                            }

                            price = BondFunctions::dirtyPrice(bond, m, bondDayCount, n, frequencie);

                            calculated = BondFunctions::yield(
                                bond, price, bondDayCount, n, frequencie, Date(), tolerance,
                                maxEvaluations, 0.05, Bond::Price::Dirty);

                            if (std::fabs(m - calculated) > tolerance) {
                                // the difference might not matter
                                Real price2 = BondFunctions::dirtyPrice(
                                    bond, calculated, bondDayCount, n, frequencie);
                                if (std::fabs(price - price2) / price > tolerance) {
                                    BOOST_ERROR("\nyield recalculation failed:"
                                                "\n    issue:     "
                                                << issue << "\n    maturity:  " << maturity
                                                << "\n    coupon:    " << io::rate(coupon)
                                                << "\n    frequency: " << frequencie
                                                << "\n    yield:   " << io::rate(m)
                                                << (n == Compounded ? " compounded" : " continuous")
                                                << std::setprecision(7) << "\n    dirty price:   "
                                                << price << "\n    yield': " << io::rate(calculated)
                                                << "\n    dirty price': " << price2);
                                }
                            }
                        }
                    }
                }
            }
        }
    }
}

void BondTest::testAtmRate() {

    BOOST_TEST_MESSAGE("Testing consistency of bond price/ATM rate calculation...");

    using namespace bonds_test;

    CommonVars vars;

    Real tolerance = 1.0e-7;

    Integer issueMonths[] = { -24, -18, -12, -6, 0, 6, 12, 18, 24 };
    Integer lengths[] = { 3, 5, 10, 15, 20 };
    Natural settlementDays = 3;
    Real coupons[] = { 0.02, 0.05, 0.08 };
    Frequency frequencies[] = { Semiannual, Annual };
    DayCounter bondDayCount = Thirty360(Thirty360::BondBasis);
    BusinessDayConvention accrualConvention = Unadjusted;
    BusinessDayConvention paymentConvention = ModifiedFollowing;
    Real redemption = 100.0;
    Handle<YieldTermStructure> disc(flatRate(vars.today,0.03,Actual360()));
    ext::shared_ptr<PricingEngine> bondEngine(new DiscountingBondEngine(disc));

    for (int issueMonth : issueMonths) {
        for (int length : lengths) {
            for (double& coupon : coupons) {
                for (auto& frequencie : frequencies) {
                    Date dated = vars.calendar.advance(vars.today, issueMonth, Months);
                    Date issue = dated;
                    Date maturity = vars.calendar.advance(issue, length, Years);

                    Schedule sch(dated, maturity, Period(frequencie), vars.calendar,
                                 accrualConvention, accrualConvention, DateGeneration::Backward,
                                 false);

                    FixedRateBond bond(settlementDays, vars.faceAmount, sch,
                                       std::vector<Rate>(1, coupon), bondDayCount,
                                       paymentConvention, redemption, issue);

                    bond.setPricingEngine(bondEngine);
                    Real price = bond.cleanPrice();
                    Rate calculated =
                        BondFunctions::atmRate(bond, **disc, bond.settlementDate(), price);

                    if (std::fabs(coupon - calculated) > tolerance) {
                        BOOST_ERROR("\natm rate recalculation failed:"
                                    "\n today:           "
                                    << vars.today << "\n settlement date: " << bond.settlementDate()
                                    << "\n issue:           " << issue << "\n maturity:        "
                                    << maturity << "\n coupon:          " << io::rate(coupon)
                                    << "\n frequency:       " << frequencie
                                    << "\n clean price:     " << price
                                    << "\n dirty price:     " << price + bond.accruedAmount()
                                    << "\n atm rate:        " << io::rate(calculated));
                    }
                }
            }
        }
    }
}

void BondTest::testZspread() {

    BOOST_TEST_MESSAGE("Testing consistency of bond price/z-spread calculation...");

    using namespace bonds_test;

    CommonVars vars;

    Real tolerance = 1.0e-7;
    Size maxEvaluations = 100;

    Handle<YieldTermStructure> discountCurve(
                                       flatRate(vars.today,0.03,Actual360()));

    Integer issueMonths[] = { -24, -18, -12, -6, 0, 6, 12, 18, 24 };
    Integer lengths[] = { 3, 5, 10, 15, 20 };
    Natural settlementDays = 3;
    Real coupons[] = { 0.02, 0.05, 0.08 };
    Frequency frequencies[] = { Semiannual, Annual };
    DayCounter bondDayCount = Thirty360(Thirty360::BondBasis);
    BusinessDayConvention accrualConvention = Unadjusted;
    BusinessDayConvention paymentConvention = ModifiedFollowing;
    Real redemption = 100.0;

    Spread spreads[] = { -0.01, -0.005, 0.0, 0.005, 0.01 };
    Compounding compounding[] = { Compounded, Continuous };

    for (int issueMonth : issueMonths) {
        for (int length : lengths) {
            for (double& coupon : coupons) {
                for (auto& frequencie : frequencies) {
                    for (auto& n : compounding) {

                        Date dated = vars.calendar.advance(vars.today, issueMonth, Months);
                        Date issue = dated;
                        Date maturity = vars.calendar.advance(issue, length, Years);

                        Schedule sch(dated, maturity, Period(frequencie), vars.calendar,
                                     accrualConvention, accrualConvention, DateGeneration::Backward,
                                     false);

                        FixedRateBond bond(settlementDays, vars.faceAmount, sch,
                                           std::vector<Rate>(1, coupon), bondDayCount,
                                           paymentConvention, redemption, issue);

                        for (double spread : spreads) {

                            Real price = BondFunctions::cleanPrice(bond, *discountCurve, spread,
                                                                   bondDayCount, n, frequencie);
                            Spread calculated = BondFunctions::zSpread(
                                bond, price, *discountCurve, bondDayCount, n, frequencie, Date(),
                                tolerance, maxEvaluations);

                            if (std::fabs(spread - calculated) > tolerance) {
                                // the difference might not matter
                                Real price2 = BondFunctions::cleanPrice(
                                    bond, *discountCurve, calculated, bondDayCount, n, frequencie);
                                if (std::fabs(price - price2) / price > tolerance) {
                                    BOOST_ERROR("\nZ-spread recalculation failed:"
                                                "\n    issue:     "
                                                << issue << "\n    maturity:  " << maturity
                                                << "\n    coupon:    " << io::rate(coupon)
                                                << "\n    frequency: " << frequencie
                                                << "\n    Z-spread:  " << io::rate(spread)
                                                << (n == Compounded ? " compounded" : " continuous")
                                                << std::setprecision(7)
                                                << "\n    price:     " << price
                                                << "\n    Z-spread': " << io::rate(calculated)
                                                << "\n    price':    " << price2);
                                }
                            }
                        }
                    }
                }
            }
        }
    }
}



void BondTest::testTheoretical() {

    BOOST_TEST_MESSAGE("Testing theoretical bond price/yield calculation...");

    using namespace bonds_test;

    CommonVars vars;

    Real tolerance = 1.0e-7;
    Size maxEvaluations = 100;

    Size lengths[] = { 3, 5, 10, 15, 20 };
    Natural settlementDays = 3;
    Real coupons[] = { 0.02, 0.05, 0.08 };
    Frequency frequencies[] = { Semiannual, Annual };
    DayCounter bondDayCount = Actual360();
    BusinessDayConvention accrualConvention = Unadjusted;
    BusinessDayConvention paymentConvention = ModifiedFollowing;
    Real redemption = 100.0;

    Rate yields[] = { 0.03, 0.04, 0.05, 0.06, 0.07 };

    for (unsigned long length : lengths) {
        for (double& coupon : coupons) {
            for (auto& frequencie : frequencies) {

                Date dated = vars.today;
                Date issue = dated;
                Date maturity = vars.calendar.advance(issue, length, Years);

                ext::shared_ptr<SimpleQuote> rate(new SimpleQuote(0.0));
                Handle<YieldTermStructure> discountCurve(flatRate(vars.today, rate, bondDayCount));

                Schedule sch(dated, maturity, Period(frequencie), vars.calendar, accrualConvention,
                             accrualConvention, DateGeneration::Backward, false);

                FixedRateBond bond(settlementDays, vars.faceAmount, sch,
                                   std::vector<Rate>(1, coupon), bondDayCount, paymentConvention,
                                   redemption, issue);

                ext::shared_ptr<PricingEngine> bondEngine(new DiscountingBondEngine(discountCurve));
                bond.setPricingEngine(bondEngine);

                for (double m : yields) {

                    rate->setValue(m);

                    Real price =
                        BondFunctions::cleanPrice(bond, m, bondDayCount, Continuous, frequencie);
                    Real calculatedPrice = bond.cleanPrice();

                    if (std::fabs(price - calculatedPrice) > tolerance) {
                        BOOST_ERROR("price calculation failed:"
                                    << "\n    issue:     " << issue << "\n    maturity:  "
                                    << maturity << "\n    coupon:    " << io::rate(coupon)
                                    << "\n    frequency: " << frequencie
                                    << "\n    yield:  " << io::rate(m) << std::setprecision(7)
                                    << "\n    expected:    " << price
                                    << "\n    calculated': " << calculatedPrice
                                    << "\n    error':      " << price - calculatedPrice);
                    }

                    Rate calculatedYield = BondFunctions::yield(
                        bond, calculatedPrice, bondDayCount, Continuous, frequencie,
                        bond.settlementDate(), tolerance, maxEvaluations);
                    if (std::fabs(m - calculatedYield) > tolerance) {
                        BOOST_ERROR("yield calculation failed:"
                                    << "\n    issue:     " << issue << "\n    maturity:  "
                                    << maturity << "\n    coupon:    " << io::rate(coupon)
                                    << "\n    frequency: " << frequencie
                                    << "\n    yield:  " << io::rate(m) << std::setprecision(7)
                                    << "\n    price:  " << price
                                    << "\n    yield': " << io::rate(calculatedYield));
                    }
                }
            }
        }
    }
}


void BondTest::testCached() {

    BOOST_TEST_MESSAGE(
        "Testing bond price/yield calculation against cached values...");

    using namespace bonds_test;

    CommonVars vars;

    // with implicit settlement calculation:

    Date today(22, November, 2004);
    Settings::instance().evaluationDate() = today;

    Calendar bondCalendar = NullCalendar();
    
    Natural settlementDays = 1;

    Handle<YieldTermStructure> discountCurve(flatRate(today,0.03,Actual360()));

    // actual market values from the evaluation date

    Frequency freq = Semiannual;
    // This means that this bond has a short first coupon, as the
    // first coupon payment is april 30th and therefore the notional
    // first coupon is on October 30th 2004. Changing the EOM
    // convention to true will correct this so that the coupon starts
    // on October 31st and the first coupon is complete. This is
    // effectively assumed by the no-schedule daycounter.
    Schedule sch1(Date(31, October, 2004),
                  Date(31, October, 2006), Period(freq), bondCalendar,
                  Unadjusted, Unadjusted, DateGeneration::Backward, true);
    DayCounter bondDayCount1 = ActualActual(ActualActual::ISMA, sch1);
    DayCounter bondDayCount1NoSchedule = ActualActual(ActualActual::ISMA);

    FixedRateBond bond1(settlementDays, vars.faceAmount, sch1,
                        std::vector<Rate>(1, 0.025),
                        bondDayCount1, ModifiedFollowing,
                        100.0, Date(1, November, 2004));
    FixedRateBond bond1NoSchedule(
        settlementDays, vars.faceAmount, sch1,
        std::vector<Rate>(1, 0.025),
        bondDayCount1NoSchedule, ModifiedFollowing,
        100.0, Date(1, November, 2004)
    );

    ext::shared_ptr<PricingEngine> bondEngine(
                                    new DiscountingBondEngine(discountCurve));
    bond1.setPricingEngine(bondEngine);
    bond1NoSchedule.setPricingEngine(bondEngine);

    Real marketPrice1 = 99.203125;
    Rate marketYield1 = 0.02925;

    Schedule sch2(Date(15, November, 2004),
                  Date(15, November, 2009), Period(freq), bondCalendar,
                  Unadjusted, Unadjusted, DateGeneration::Backward, false);
    DayCounter bondDayCount2 = ActualActual(ActualActual::ISMA, sch2);
    DayCounter bondDayCount2NoSchedule = ActualActual(ActualActual::ISMA);

    FixedRateBond bond2(settlementDays, vars.faceAmount, sch2,
                        std::vector<Rate>(1, 0.035),
                        bondDayCount2, ModifiedFollowing,
                        100.0, Date(15, November, 2004));
    FixedRateBond bond2NoSchedule(settlementDays, vars.faceAmount, sch2,
        std::vector<Rate>(1, 0.035),
        bondDayCount2NoSchedule, ModifiedFollowing,
        100.0, Date(15, November, 2004)
    );

    bond2.setPricingEngine(bondEngine);
    bond2NoSchedule.setPricingEngine(bondEngine);

    Real marketPrice2 = 99.6875;
    Rate marketYield2 = 0.03569;

    // calculated values

    Real cachedPrice1a = 99.204505, cachedPrice2a = 99.687192;
    Real cachedPrice1b = 98.943393, cachedPrice2b = 101.986794;
    Rate cachedYield1a = 0.029257,  cachedYield2a = 0.035689;
    Rate cachedYield1b = 0.029045,  cachedYield2b = 0.035375;
    Rate cachedYield1c = 0.030423,  cachedYield2c = 0.030432;

    // check
    Real tolerance = 1.0e-6;

    checkValue(
        BondFunctions::cleanPrice(bond1, marketYield1, bondDayCount1, Compounded, freq),
        cachedPrice1a,
        tolerance,
        "failed to reproduce cached price with schedule for bond 1:"
    );
    checkValue(
        BondFunctions::cleanPrice(bond1NoSchedule, marketYield1, bondDayCount1NoSchedule, Compounded, freq),
        cachedPrice1a,
        tolerance,
        "failed to reproduce cached price with no schedule for bond 1:"
    );
    checkValue(
        bond1.cleanPrice(),
        cachedPrice1b,
        tolerance,
        "failed to reproduce cached clean price with schedule for bond 1:"
    );
    checkValue(
        bond1NoSchedule.cleanPrice(),
        cachedPrice1b,
        tolerance,
        "failed to reproduce cached clean price with no schdule for bond 1:"
    );
    checkValue(
        BondFunctions::yield(bond1, marketPrice1, bondDayCount1, Compounded, freq),
        cachedYield1a,
        tolerance,
        "failed to reproduce cached compounded yield with schedule for bond 1:"
    );
    checkValue(
        BondFunctions::yield(bond1NoSchedule, marketPrice1, bondDayCount1NoSchedule, Compounded, freq),
        cachedYield1a,
        tolerance,
        "failed to reproduce cached compounded yield with no schedule for bond 1:"
    );
    checkValue(
        BondFunctions::yield(bond1, marketPrice1, bondDayCount1, Continuous, freq),
        cachedYield1b,
        tolerance,
        "failed to reproduce cached continuous yield with schedule for bond 1:"
    );
    checkValue(
        BondFunctions::yield(bond1NoSchedule, marketPrice1, bondDayCount1NoSchedule, Continuous, freq),
        cachedYield1b,
        tolerance,
        "failed to reproduce cached continuous yield with no schedule for bond 1:"
    );
    checkValue(
        BondFunctions::yield(bond1, bond1.cleanPrice(), bondDayCount1, Continuous, freq, bond1.settlementDate()),
        cachedYield1c,
        tolerance,
        "failed to reproduce cached continuous yield with schedule for bond 1:"
    );
    checkValue(
        BondFunctions::yield(bond1NoSchedule, bond1NoSchedule.cleanPrice(), bondDayCount1NoSchedule, Continuous, freq, bond1.settlementDate()),
        cachedYield1c,
        tolerance,
        "failed to reproduce cached continuous yield with no schedule for bond 1:"
    );
    

    //Now bond 2
    checkValue(
        BondFunctions::cleanPrice(bond2, marketYield2, bondDayCount2, Compounded, freq),
        cachedPrice2a,
        tolerance,
        "failed to reproduce cached price with schedule for bond 2"
    );
    checkValue(
        BondFunctions::cleanPrice(bond2NoSchedule, marketYield2, bondDayCount2NoSchedule, Compounded, freq),
        cachedPrice2a,
        tolerance,
        "failed to reproduce cached price with no schedule for bond 2:"
    );
    checkValue(
        bond2.cleanPrice(),
        cachedPrice2b,
        tolerance,
        "failed to reproduce cached clean price with schedule for bond 2:"
    );
    checkValue(
        bond2NoSchedule.cleanPrice(),
        cachedPrice2b,
        tolerance,
        "failed to reproduce cached clean price with no schedule for bond 2:"
    );
    checkValue(
        BondFunctions::yield(bond2, marketPrice2, bondDayCount2, Compounded, freq),
        cachedYield2a,
        tolerance,
        "failed to reproduce cached compounded yield with schedule for bond 2:"
    );
    checkValue(
        BondFunctions::yield(bond2NoSchedule, marketPrice2, bondDayCount2NoSchedule, Compounded, freq),
        cachedYield2a,
        tolerance,
        "failed to reproduce cached compounded yield with no schedule for bond 2:"
    );
    checkValue(
        BondFunctions::yield(bond2, marketPrice2, bondDayCount2, Continuous, freq),
        cachedYield2b,
        tolerance,
        "failed to reproduce chached continuous yield with schedule for bond 2:"
    );
    checkValue(
        BondFunctions::yield(bond2NoSchedule, marketPrice2, bondDayCount2NoSchedule, Continuous, freq),
        cachedYield2b,
        tolerance,
        "failed to reproduce cached continuous yield with schedule for bond 2:"
    );
    checkValue(
        BondFunctions::yield(bond2, bond2.cleanPrice(), bondDayCount2, Continuous, freq, bond2.settlementDate()),
        cachedYield2c,
        tolerance,
        "failed to reproduce cached continuous yield for bond 2 with schedule:"
    );
    checkValue(
        BondFunctions::yield(bond2NoSchedule, bond2NoSchedule.cleanPrice(), bondDayCount2NoSchedule, Continuous, freq, bond2NoSchedule.settlementDate()),
        cachedYield2c,
        tolerance,
        "failed to reproduce cached continuous yield for bond 2 with no schedule:"
    );

    

    // with explicit settlement date:

    Schedule sch3(Date(30,November,2004),
                  Date(30,November,2006), Period(freq),
                  UnitedStates(UnitedStates::GovernmentBond),
                  Unadjusted, Unadjusted, DateGeneration::Backward, false);
    DayCounter bondDayCount3 = ActualActual(ActualActual::ISMA, sch3);
    DayCounter bondDayCount3NoSchedule = ActualActual(ActualActual::ISMA);

    FixedRateBond bond3(settlementDays, vars.faceAmount, sch3,
                        std::vector<Rate>(1, 0.02875),
                        bondDayCount3,
                        ModifiedFollowing,
                        100.0, Date(30,November,2004));
    FixedRateBond bond3NoSchedule(settlementDays, vars.faceAmount, sch3,
        std::vector<Rate>(1, 0.02875),
        bondDayCount3NoSchedule,
        ModifiedFollowing,
        100.0, Date(30, November, 2004));

    bond3.setPricingEngine(bondEngine);
    bond3NoSchedule.setPricingEngine(bondEngine);

    Rate marketYield3 = 0.02997;

    Date settlementDate = Date(30,November,2004);
    Real cachedPrice3 = 99.764759;

    checkValue(
        BondFunctions::cleanPrice(bond3, marketYield3, bondDayCount3, Compounded, freq, settlementDate),
        cachedPrice3,
        tolerance,
        "Failed to reproduce cached price for bond 3 with schedule"
    );
    checkValue(
        BondFunctions::cleanPrice(bond3NoSchedule, marketYield3, bondDayCount3NoSchedule, Compounded, freq, settlementDate),
        cachedPrice3,
        tolerance,
        "Failed to reproduce cached price for bond 3 with no schedule"
    );
    
    // this should give the same result since the issue date is the
    // earliest possible settlement date

    Settings::instance().evaluationDate() = Date(22,November,2004);
    checkValue(
        BondFunctions::cleanPrice(bond3, marketYield3, bondDayCount3, Compounded, freq),
        cachedPrice3,
        tolerance,
        "Failed to reproduce the cached price for bond 3 with schedule and the earlierst possible settlment date"
    );
    checkValue(
        BondFunctions::cleanPrice(bond3NoSchedule, marketYield3, bondDayCount3NoSchedule, Compounded, freq),
        cachedPrice3,
        tolerance,
        "Failed to reproduce the cached price for bond 3 with no schedule and the earlierst possible settlment date"
    );
}



void BondTest::testCachedZero() {

    BOOST_TEST_MESSAGE("Testing zero-coupon bond prices against cached values...");

    using namespace bonds_test;

    CommonVars vars;

    Date today(22,November,2004);
    Settings::instance().evaluationDate() = today;

    Natural settlementDays = 1;

    Handle<YieldTermStructure> discountCurve(flatRate(today,0.03,Actual360()));

    Real tolerance = 1.0e-6;

    // plain

    ZeroCouponBond bond1(settlementDays,
                         UnitedStates(UnitedStates::GovernmentBond),
                         vars.faceAmount,
                         Date(30,November,2008),
                         ModifiedFollowing,
                         100.0, Date(30,November,2004));

    ext::shared_ptr<PricingEngine> bondEngine(
                                    new DiscountingBondEngine(discountCurve));
    bond1.setPricingEngine(bondEngine);

    Real cachedPrice1 = 88.551726;

    Real price = bond1.cleanPrice();
    if (std::fabs(price-cachedPrice1) > tolerance) {
        BOOST_FAIL("failed to reproduce cached price:\n"
                   << std::fixed
                   << "    calculated: " << price << "\n"
                   << "    expected:   " << cachedPrice1 << "\n"
                   << "    error:      " << price-cachedPrice1);
    }

    ZeroCouponBond bond2(settlementDays,
                         UnitedStates(UnitedStates::GovernmentBond),
                         vars.faceAmount,
                         Date(30,November,2007),
                         ModifiedFollowing,
                         100.0, Date(30,November,2004));

    bond2.setPricingEngine(bondEngine);

    Real cachedPrice2 = 91.278949;

    price = bond2.cleanPrice();
    if (std::fabs(price-cachedPrice2) > tolerance) {
        BOOST_FAIL("failed to reproduce cached price:\n"
                   << std::fixed
                   << "    calculated: " << price << "\n"
                   << "    expected:   " << cachedPrice2 << "\n"
                   << "    error:      " << price-cachedPrice2);
    }

    ZeroCouponBond bond3(settlementDays,
                         UnitedStates(UnitedStates::GovernmentBond),
                         vars.faceAmount,
                         Date(30,November,2006),
                         ModifiedFollowing,
                         100.0, Date(30,November,2004));

    bond3.setPricingEngine(bondEngine);

    Real cachedPrice3 = 94.098006;

    price = bond3.cleanPrice();
    if (std::fabs(price-cachedPrice3) > tolerance) {
        BOOST_FAIL("failed to reproduce cached price:\n"
                   << std::fixed
                   << "    calculated: " << price << "\n"
                   << "    expected:   " << cachedPrice3 << "\n"
                   << "    error:      " << price-cachedPrice3);
    }
}


void BondTest::testCachedFixed() {

    BOOST_TEST_MESSAGE("Testing fixed-coupon bond prices against cached values...");

    using namespace bonds_test;

    CommonVars vars;

    Date today(22,November,2004);
    Settings::instance().evaluationDate() = today;

    Natural settlementDays = 1;

    Handle<YieldTermStructure> discountCurve(flatRate(today,0.03,Actual360()));

    Real tolerance = 1.0e-6;

    // plain

    Schedule sch(Date(30,November,2004),
                 Date(30,November,2008), Period(Semiannual),
                 UnitedStates(UnitedStates::GovernmentBond),
                 Unadjusted, Unadjusted, DateGeneration::Backward, false);

    FixedRateBond bond1(settlementDays, vars.faceAmount, sch,
                        std::vector<Rate>(1, 0.02875),
                        ActualActual(ActualActual::ISMA),
                        ModifiedFollowing,
                        100.0, Date(30,November,2004));

    ext::shared_ptr<PricingEngine> bondEngine(
                                    new DiscountingBondEngine(discountCurve));
    bond1.setPricingEngine(bondEngine);

    Real cachedPrice1 = 99.298100;

    Real price = bond1.cleanPrice();
    if (std::fabs(price-cachedPrice1) > tolerance) {
        BOOST_FAIL("failed to reproduce cached price:\n"
                   << std::fixed
                   << "    calculated: " << price << "\n"
                   << "    expected:   " << cachedPrice1 << "\n"
                   << "    error:      " << price-cachedPrice1);
    }

    // varying coupons

    std::vector<Rate> couponRates(4);
    couponRates[0] = 0.02875;
    couponRates[1] = 0.03;
    couponRates[2] = 0.03125;
    couponRates[3] = 0.0325;

    FixedRateBond bond2(settlementDays, vars.faceAmount, sch,
                          couponRates,
                          ActualActual(ActualActual::ISMA),
                          ModifiedFollowing,
                          100.0, Date(30,November,2004));

    bond2.setPricingEngine(bondEngine);

    Real cachedPrice2 = 100.334149;

    price = bond2.cleanPrice();
    if (std::fabs(price-cachedPrice2) > tolerance) {
        BOOST_FAIL("failed to reproduce cached price:\n"
                   << std::fixed
                   << "    calculated: " << price << "\n"
                   << "    expected:   " << cachedPrice2 << "\n"
                   << "    error:      " << price-cachedPrice2);
    }

    // stub date

    Schedule sch3(Date(30,November,2004),
                  Date(30,March,2009), Period(Semiannual),
                  UnitedStates(UnitedStates::GovernmentBond),
                  Unadjusted, Unadjusted, DateGeneration::Backward, false,
                  Date(), Date(30,November,2008));

    FixedRateBond bond3(settlementDays, vars.faceAmount, sch3,
                          couponRates, ActualActual(ActualActual::ISMA),
                          ModifiedFollowing,
                          100.0, Date(30,November,2004));

    bond3.setPricingEngine(bondEngine);

    Real cachedPrice3 = 100.382794;

    price = bond3.cleanPrice();
    if (std::fabs(price-cachedPrice3) > tolerance) {
        BOOST_FAIL("failed to reproduce cached price:\n"
                   << std::fixed
                   << "    calculated: " << price << "\n"
                   << "    expected:   " << cachedPrice3 << "\n"
                   << "    error:      " << price-cachedPrice3);
    }
}


void BondTest::testCachedFloating() {

    BOOST_TEST_MESSAGE("Testing floating-rate bond prices against cached values...");

    using namespace bonds_test;

    const auto & iborcoupon_settings = IborCoupon::Settings::instance();

    CommonVars vars;

    Date today(22,November,2004);
    Settings::instance().evaluationDate() = today;

    Natural settlementDays = 1;

    Handle<YieldTermStructure> riskFreeRate(flatRate(today,0.025,Actual360()));
    Handle<YieldTermStructure> discountCurve(flatRate(today,0.03,Actual360()));

    ext::shared_ptr<IborIndex> index(new USDLibor(6*Months, riskFreeRate));
    Natural fixingDays = 1;

    Real tolerance = 1.0e-6;

    ext::shared_ptr<IborCouponPricer> pricer(new
        BlackIborCouponPricer(Handle<OptionletVolatilityStructure>()));

    // plain

    Schedule sch(Date(30,November,2004),
                 Date(30,November,2008),
                 Period(Semiannual),
                 UnitedStates(UnitedStates::GovernmentBond),
                 ModifiedFollowing, ModifiedFollowing,
                 DateGeneration::Backward, false);

    FloatingRateBond bond1(settlementDays, vars.faceAmount, sch,
                           index, ActualActual(ActualActual::ISMA),
                           ModifiedFollowing, fixingDays,
                           std::vector<Real>(), std::vector<Spread>(),
                           std::vector<Rate>(), std::vector<Rate>(),
                           false,
                           100.0, Date(30,November,2004));

    ext::shared_ptr<PricingEngine> bondEngine(
                                     new DiscountingBondEngine(riskFreeRate));
    bond1.setPricingEngine(bondEngine);

    setCouponPricer(bond1.cashflows(),pricer);

<<<<<<< HEAD
    Real cachedPrice1 =
#ifdef QL_USE_INDEXED_COUPON
    99.874645;
#else
    99.874646;
#endif
=======
    Real cachedPrice1;
    if (!iborcoupon_settings.usingAtParCoupons())
        cachedPrice1 = 99.874645;
    else
        cachedPrice1 = 99.874646;
>>>>>>> 43f60171

    Real price = bond1.cleanPrice();
    if (std::fabs(price-cachedPrice1) > tolerance) {
        BOOST_FAIL("failed to reproduce cached price:\n"
                   << std::fixed
                   << "    calculated: " << price << "\n"
                   << "    expected:   " << cachedPrice1 << "\n"
                   << "    error:      " << price-cachedPrice1);
    }

    // different risk-free and discount curve

    FloatingRateBond bond2(settlementDays, vars.faceAmount, sch,
                           index, ActualActual(ActualActual::ISMA),
                           ModifiedFollowing, fixingDays,
                           std::vector<Rate>(), std::vector<Spread>(),
                           std::vector<Rate>(), std::vector<Rate>(),
                           false,
                           100.0, Date(30,November,2004));

    ext::shared_ptr<PricingEngine> bondEngine2(
                                    new DiscountingBondEngine(discountCurve));
    bond2.setPricingEngine(bondEngine2);

    setCouponPricer(bond2.cashflows(),pricer);

<<<<<<< HEAD
    Real cachedPrice2 =
#ifdef QL_USE_INDEXED_COUPON
        97.955904;
#else
        97.955904;
#endif
=======
    Real cachedPrice2;
    if (!iborcoupon_settings.usingAtParCoupons())
        cachedPrice2 = 97.955904;
    else
        cachedPrice2 = 97.955904;
>>>>>>> 43f60171

    price = bond2.cleanPrice();
    if (std::fabs(price-cachedPrice2) > tolerance) {
        BOOST_FAIL("failed to reproduce cached price:\n"
                   << std::fixed
                   << "    calculated: " << price << "\n"
                   << "    expected:   " << cachedPrice2 << "\n"
                   << "    error:      " << price-cachedPrice2);
    }

    // varying spread

    std::vector<Rate> spreads(4);
    spreads[0] = 0.001;
    spreads[1] = 0.0012;
    spreads[2] = 0.0014;
    spreads[3] = 0.0016;

    FloatingRateBond bond3(settlementDays, vars.faceAmount, sch,
                           index, ActualActual(ActualActual::ISMA),
                           ModifiedFollowing, fixingDays,
                           std::vector<Real>(), spreads,
                           std::vector<Rate>(), std::vector<Rate>(),
                           false,
                           100.0, Date(30,November,2004));

    bond3.setPricingEngine(bondEngine2);

    setCouponPricer(bond3.cashflows(),pricer);

<<<<<<< HEAD
    Real cachedPrice3 =
#ifdef QL_USE_INDEXED_COUPON
        98.495458;
#else
        98.495459;
#endif
=======
    Real cachedPrice3;
    if (!iborcoupon_settings.usingAtParCoupons())
        cachedPrice3 = 98.495458;
    else
        cachedPrice3 = 98.495459;
>>>>>>> 43f60171

    price = bond3.cleanPrice();
    if (std::fabs(price-cachedPrice3) > tolerance) {
        BOOST_FAIL("failed to reproduce cached price:\n"
                   << std::fixed
                   << "    calculated: " << price << "\n"
                   << "    expected:   " << cachedPrice3 << "\n"
                   << "    error:      " << price-cachedPrice3);
    }

    Schedule sch2(Date(26, November, 2003), Date(26, November, 2007), Period(Semiannual),
                 UnitedStates(UnitedStates::GovernmentBond), ModifiedFollowing, ModifiedFollowing,
                 DateGeneration::Backward, false);
    FloatingRateBond bond4(settlementDays, vars.faceAmount, sch2, index,
                           ActualActual(ActualActual::ISMA), ModifiedFollowing, fixingDays,
                           std::vector<Real>(), spreads, std::vector<Rate>(), std::vector<Rate>(), false, 100.0, Date(29, October, 2004), Period(6*Days));

    index->addFixing(Date(25, May, 2004), 0.0402);
    bond4.setPricingEngine(bondEngine2);

    setCouponPricer(bond4.cashflows(), pricer);

<<<<<<< HEAD
    Real cachedPrice4 =
#ifdef QL_USE_INDEXED_COUPON
        98.892346;
#else
        98.892055;
#endif
=======
    Real cachedPrice4;
    if (!iborcoupon_settings.usingAtParCoupons())
        cachedPrice4 = 98.892346;
    else
        cachedPrice4 = 98.892055;
>>>>>>> 43f60171

    price = bond4.cleanPrice();
    if (std::fabs(price - cachedPrice4) > tolerance) {
        BOOST_FAIL("failed to reproduce cached price:\n"
                   << std::fixed << "    calculated: " << price << "\n"
                   << "    expected:   " << cachedPrice4 << "\n"
                   << "    error:      " << price - cachedPrice4);
    }
}

void BondTest::testBrazilianCached() {

    BOOST_TEST_MESSAGE(
        "Testing Brazilian public bond prices against Andima cached values...");

    using namespace bonds_test;

    CommonVars vars;

    Natural settlementDays = 1;
    Real faceAmount = 1000.0;
    Real redemption = 100.0;
    Date today(6,June,2007);
    Date issueDate(1,January,2007);

    // The tolerance is high because Andima truncate yields
    Real tolerance = 1.0e-4;

    // Reset evaluation date
    Settings::instance().evaluationDate() = today;

    // NTN-F maturity dates
    std::vector<Date> maturityDates(6);
    maturityDates[0] = Date(1,January,2008);
    maturityDates[1] = Date(1,January,2010);
    maturityDates[2] = Date(1,July,2010);
    maturityDates[3] = Date(1,January,2012);
    maturityDates[4] = Date(1,January,2014);
    maturityDates[5] = Date(1,January,2017);

    // Andima NTN-F yields
    std::vector<Rate> yields(6);
    yields[0] = 0.114614;
    yields[1] = 0.105726;
    yields[2] = 0.105328;
    yields[3] = 0.104283;
    yields[4] = 0.103218;
    yields[5] = 0.102948;

    // Andima NTN-F prices
    std::vector<Rate> prices(6);
    prices[0] = 1034.63031372;
    prices[1] = 1030.09919487;
    prices[2] = 1029.98307160;
    prices[3] = 1028.13585068;
    prices[4] = 1028.33383817;
    prices[5] = 1026.19716497;

    std::vector<InterestRate> couponRates(1);
    couponRates[0] = InterestRate(0.1, Thirty360(Thirty360::BondBasis), Compounded,Annual);

    for (Size bondIndex = 0; bondIndex < maturityDates.size(); bondIndex++) {

        InterestRate yield(yields[bondIndex],
                           Business252(Brazil()),
                           Compounded, Annual);

        Schedule schedule(Date(1,January,2007),
                          maturityDates[bondIndex], Period(Semiannual),
                          Brazil(Brazil::Settlement),
                          Unadjusted, Unadjusted,
                          DateGeneration::Backward, false);

        FixedRateBond bond(settlementDays,
            faceAmount,
            schedule,
            couponRates,
            Following,
            redemption,
            issueDate);

        Real cachedPrice = prices[bondIndex];
        Real price = faceAmount *
            (BondFunctions::cleanPrice(bond, yield.rate(), yield.dayCounter(),
                                 yield.compounding(), yield.frequency(),
                                 today) + bond.accruedAmount(today)) / 100.0;

        if (std::fabs(price-cachedPrice) > tolerance) {
            BOOST_ERROR("failed to reproduce Andima cached price:\n"
                        << std::fixed
                        << "    calculated: " << price << "\n"
                        << "    expected:   " << cachedPrice << "\n"
                        << "    error:      " << price-cachedPrice  << "\n"
                        );
        }
    }
}

void BondTest::testExCouponGilt() {
    BOOST_TEST_MESSAGE(
        "Testing ex-coupon UK Gilt price against market values...");
    /* UK Gilts have an exCouponDate 7 business days before the coupon
       is due (see <http://www.dmo.gov.uk/index.aspx?page=Gilts/Gilt_Faq>).
       On the exCouponDate the bond still trades cum-coupon so we use
       6 days below and UK calendar

       Output verified with Bloomberg:

       ISIN: GB0009997999
       Issue Date: February 29th, 1996
       Interest Accrue: February 29th, 1996
       First Coupon: June 7th, 1996
       Maturity: June 7th, 2021
       coupon: 8
       period: 6M

       Settlement date: May 29th, 2013
       Test Price : 103
       Accrued : 38021.97802
       NPV : 106.8021978
       Yield : 7.495180593
       Yield->NPV : 106.8021978
       Yield->NPV->Price : 103
       Mod duration : 5.676044458
       Convexity : 0.4215314859
       PV 0.01 : 0.0606214023

       Settlement date: May 30th, 2013
       Test Price : 103
       Accrued : -1758.241758
       NPV : 102.8241758
       Yield : 7.496183543
       Yield->NPV : 102.8241758
       Yield->NPV->Price : 103
       Mod duration : 5.892816328
       Convexity : 0.4375621862
       PV 0.01 : 0.06059239822

       Settlement date: May 31st, 2013
       Test Price : 103
       Accrued : -1538.461538
       NPV : 102.8461538
       Yield : 7.495987492
       Yield->NPV : 102.8461539
       Yield->NPV->Price : 103
       Mod duration : 5.890186028
       Convexity : 0.4372394381
       PV 0.01 : 0.06057829784
    */
    struct test_case {
        Date settlementDate;
        Real testPrice;
        Real accruedAmount;
        Real NPV;
        Rate yield;
        Real duration;
        Real convexity;
    };

    Calendar calendar = UnitedKingdom();

    Natural settlementDays = 3;

    Date issueDate(29, February, 1996);
    Date startDate(29, February, 1996);
    Date firstCouponDate(07, June, 1996);
    Date maturityDate(07, June, 2021);

    Rate coupon = 0.08;

    Period tenor = 6*Months;
    Period exCouponPeriod = 6*Days;

    Compounding comp = Compounded;
    Frequency freq   = Semiannual;
    
    Schedule schedule = Schedule(startDate, maturityDate, tenor,
        NullCalendar(), Unadjusted, Unadjusted,
        DateGeneration::Forward, true, firstCouponDate);
    DayCounter dc = ActualActual(ActualActual::ISMA, schedule);

    FixedRateBond bond(settlementDays, 100.0,
                       schedule,
                       std::vector<Rate>(1, coupon),
                       dc, Unadjusted, 100.0,
                       issueDate, calendar, exCouponPeriod, calendar);

    const Leg& leg = bond.cashflows();

    test_case cases[] = {
        { Date(29,May,2013), 103.0,
          3.8021978, 106.8021978, 0.0749518,
          5.6760445, 42.1531486 },
        { Date(30,May,2013), 103.0,
          -0.1758242, 102.8241758, 0.0749618,
          5.8928163, 43.7562186 },
        { Date(31,May,2013), 103.0,
          -0.1538462, 102.8461538, 0.0749599,
          5.8901860, 43.7239438 }
    };

    for (auto& i : cases) {
        Real accrued = bond.accruedAmount(i.settlementDate);
        ASSERT_CLOSE("accrued amount", i.settlementDate, accrued, i.accruedAmount, 1e-6);

        Real npv = i.testPrice + accrued;
        ASSERT_CLOSE("NPV", i.settlementDate, npv, i.NPV, 1e-6);

        Rate yield = CashFlows::yield(leg, npv, dc, comp, freq, false, i.settlementDate);
        ASSERT_CLOSE("yield", i.settlementDate, yield, i.yield, 1e-6);

        Time duration = CashFlows::duration(leg, yield, dc, comp, freq, Duration::Modified, false,
                                            i.settlementDate);
        ASSERT_CLOSE("duration", i.settlementDate, duration, i.duration, 1e-6);

        Real convexity = CashFlows::convexity(leg, yield, dc, comp, freq, false, i.settlementDate);
        ASSERT_CLOSE("convexity", i.settlementDate, convexity, i.convexity, 1e-6);

        Real calcnpv = CashFlows::npv(leg, yield, dc, comp, freq, false, i.settlementDate);
        ASSERT_CLOSE("NPV from yield", i.settlementDate, calcnpv, i.NPV, 1e-6);

        Real calcprice = calcnpv - accrued;
        ASSERT_CLOSE("price from yield", i.settlementDate, calcprice, i.testPrice, 1e-6);
    }
}


void BondTest::testExCouponAustralianBond() {
    BOOST_TEST_MESSAGE(
        "Testing ex-coupon Australian bond price against market values...");
    /* Australian Government Bonds have an exCouponDate 7 calendar
       days before the coupon is due.  On the exCouponDate the bond
       trades ex-coupon so we use 7 days below and NullCalendar.
       AGB accrued interest is rounded to 3dp.

       Output verified with Bloomberg:

       ISIN: AU300TB01208
       Issue Date: June 10th, 2004
       Interest Accrue: February 15th, 2004
       First Coupon: August 15th, 2004
       Maturity: February 15th, 2017
       coupon: 6
       period: 6M

       Settlement date: August 7th, 2014
       Test Price : 103
       Accrued : 28670
       NPV : 105.867
       Yield : 4.723814867
       Yield->NPV : 105.867
       Yield->NPV->Price : 103
       Mod duration : 2.262763296
       Convexity : 0.0654870275
       PV 0.01 : 0.02395519619

       Settlement date: August 8th, 2014
       Test Price : 103
       Accrued : -1160
       NPV : 102.884
       Yield : 4.72354833
       Yield->NPV : 102.884
       Yield->NPV->Price : 103
       Mod duration : 2.325360055
       Convexity : 0.06725307785
       PV 0.01 : 0.02392423439

       Settlement date: August 11th, 2014
       Test Price : 103
       Accrued : -660
       NPV : 102.934
       Yield : 4.719277687
       Yield->NPV : 102.934
       Yield->NPV->Price : 103
       Mod duration : 2.317320093
       Convexity : 0.06684074058
       PV 0.01 : 0.02385310264
    */
    struct test_case {
        Date settlementDate;
        Real testPrice;
        Real accruedAmount;
        Real NPV;
        Rate yield;
        Real duration;
        Real convexity;
    };

    Calendar calendar = Australia();

    Natural settlementDays = 3;

    Date issueDate(10, June, 2004);
    Date startDate(15, February, 2004);
    Date firstCouponDate(15, August, 2004);
    Date maturityDate(15, February, 2017);

    Rate coupon = 0.06;

    Period tenor = 6*Months;
    Period exCouponPeriod = 7*Days;

    Compounding comp = Compounded;
    Frequency freq   = Semiannual;
    
    Schedule schedule = Schedule(startDate, maturityDate, tenor,
        NullCalendar(), Unadjusted, Unadjusted,
        DateGeneration::Forward, true, firstCouponDate);
    DayCounter dc = ActualActual(ActualActual::ISMA, schedule);

    FixedRateBond bond(settlementDays, 100.0,
                       schedule,
                       std::vector<Rate>(1, coupon),
                       dc, Unadjusted, 100.0,
                       issueDate, calendar, exCouponPeriod, NullCalendar());

    const Leg& leg = bond.cashflows();

    test_case cases[] = {
        { Date(7,August,2014), 103.0,
          2.8670, 105.867, 0.04723,
          2.26276, 6.54870 },
        { Date(8,August,2014), 103.0,
          -0.1160, 102.884, 0.047235,
          2.32536, 6.72531 },
        { Date(11,August,2014), 103.0,
          -0.0660, 102.934, 0.04719,
          2.31732, 6.68407 }
    };

    for (auto& i : cases) {
        Real accrued = bond.accruedAmount(i.settlementDate);
        ASSERT_CLOSE("accrued amount", i.settlementDate, accrued, i.accruedAmount, 1e-3);

        Real npv = i.testPrice + accrued;
        ASSERT_CLOSE("NPV", i.settlementDate, npv, i.NPV, 1e-3);

        Rate yield = CashFlows::yield(leg, npv, dc, comp, freq, false, i.settlementDate);
        ASSERT_CLOSE("yield", i.settlementDate, yield, i.yield, 1e-5);

        Time duration = CashFlows::duration(leg, yield, dc, comp, freq, Duration::Modified, false,
                                            i.settlementDate);
        ASSERT_CLOSE("duration", i.settlementDate, duration, i.duration, 1e-5);

        Real convexity = CashFlows::convexity(leg, yield, dc, comp, freq, false, i.settlementDate);
        ASSERT_CLOSE("convexity", i.settlementDate, convexity, i.convexity, 1e-4);

        Real calcnpv = CashFlows::npv(leg, yield, dc, comp, freq, false, i.settlementDate);
        ASSERT_CLOSE("NPV from yield", i.settlementDate, calcnpv, i.NPV, 1e-3);

        Real calcprice = calcnpv - accrued;
        ASSERT_CLOSE("price from yield", i.settlementDate, calcprice, i.testPrice, 1e-3);
    }
}

/// <summary>
/// Test calculation of South African R2048 bond
/// This requires the use of the Schedule to be constructed
/// with a custom date vector
/// </summary>
void BondTest::testBondFromScheduleWithDateVector()
{
    BOOST_TEST_MESSAGE("Testing South African R2048 bond price using Schedule constructor with Date vector...");
    SavedSettings backup;

    //When pricing bond from Yield To Maturity, use NullCalendar()
    Calendar calendar = NullCalendar();

    Natural settlementDays = 3;

    Date issueDate(29, June, 2012);
    Date today(7, September, 2015);
    Date evaluationDate = calendar.adjust(today);
    Date settlementDate = calendar.advance(evaluationDate, settlementDays * Days);
    Settings::instance().evaluationDate() = evaluationDate;

    // For the schedule to generate correctly for Feb-28's, make maturity date on Feb 29
    Date maturityDate(29, February, 2048);

    Rate coupon = 0.0875;
    Compounding comp = Compounded;
    Frequency freq = Semiannual;
    

    
    
    Period tenor = 6 * Months;
    Period exCouponPeriod = 10 * Days;

    // Generate coupon dates for 31 Aug and end of Feb each year
    // For leap years, this will generate 29 Feb, but the bond
    // actually pays coupons on 28 Feb, regardsless of whether
    // it is a leap year or not. 
    Schedule schedule(issueDate, maturityDate, tenor,
        NullCalendar(), Unadjusted, Unadjusted,
        DateGeneration::Backward, true);

    // Adjust the 29 Feb's to 28 Feb
    std::vector<Date> dates;
    for (Size i = 0; i < schedule.size(); ++i) {
        Date d = schedule.date(i);
        if (d.month() == February && d.dayOfMonth() == 29)
            dates.emplace_back(28, February, d.year());
        else
            dates.push_back(d);
    }

    schedule = Schedule(dates, 
                        schedule.calendar(),
                        schedule.businessDayConvention(),
                        schedule.terminationDateBusinessDayConvention(),
                        schedule.tenor(),
                        schedule.rule(),
                        schedule.endOfMonth(),
                        schedule.isRegular());
    DayCounter dc = ActualActual(ActualActual::Bond, schedule);
    FixedRateBond bond(
        0, 
        100.0,
        schedule,
        std::vector<Rate>(1, coupon),
        dc, Following, 100.0,
        issueDate, calendar, 
        exCouponPeriod, calendar, Unadjusted, false);

    // Yield as quoted in market
    InterestRate yield(0.09185, dc, comp, freq);

    Real calculatedPrice = BondFunctions::dirtyPrice(bond, yield, settlementDate);
    Real expectedPrice = 95.75706;
    Real tolerance = 1e-5;
    if (std::fabs(calculatedPrice - expectedPrice) > tolerance) {
        BOOST_FAIL("failed to reproduce R2048 dirty price"
            << std::fixed << std::setprecision(5)
            << "\n  expected:   " << expectedPrice
            << "\n  calculated: " << calculatedPrice);
    }
}

void BondTest::testFixedBondWithGivenDates() {

    BOOST_TEST_MESSAGE("Testing fixed-coupon bond built on schedule with given dates...");

    using namespace bonds_test;

    CommonVars vars;

    Date today(22,November,2004);
    Settings::instance().evaluationDate() = today;

    Natural settlementDays = 1;

    Handle<YieldTermStructure> discountCurve(flatRate(today,0.03,Actual360()));

    Real tolerance = 1.0e-6;

    ext::shared_ptr<PricingEngine> bondEngine(
                                    new DiscountingBondEngine(discountCurve));
    // plain

    Schedule sch1(Date(30,November,2004),
                  Date(30,November,2008), Period(Semiannual),
                  UnitedStates(UnitedStates::GovernmentBond),
                  Unadjusted, Unadjusted, DateGeneration::Backward, false);
    FixedRateBond bond1(settlementDays, vars.faceAmount, sch1,
                        std::vector<Rate>(1, 0.02875),
                        ActualActual(ActualActual::ISMA),
                        ModifiedFollowing,
                        100.0, Date(30,November,2004));
    bond1.setPricingEngine(bondEngine);

    Schedule sch1_copy(sch1.dates(), UnitedStates(UnitedStates::GovernmentBond),
                       Unadjusted, Unadjusted, Period(Semiannual),
                       DateGeneration::Backward,
                       false, std::vector<bool>(sch1.size()-1, true));
    FixedRateBond bond1_copy(settlementDays, vars.faceAmount, sch1_copy,
                             std::vector<Rate>(1, 0.02875),
                             ActualActual(ActualActual::ISMA),
                             ModifiedFollowing,
                             100.0, Date(30,November,2004));
    bond1_copy.setPricingEngine(bondEngine);

    Real expected = bond1.cleanPrice();
    Real calculated = bond1_copy.cleanPrice();
    if (std::fabs(expected-calculated) > tolerance) {
        BOOST_FAIL("failed to reproduce cached price:\n"
                   << std::fixed
                   << "    calculated: " << calculated << "\n"
                   << "    expected:   " << expected << "\n"
                   << "    error:      " << expected-calculated);
    }

    // varying coupons

    std::vector<Rate> couponRates(4);
    couponRates[0] = 0.02875;
    couponRates[1] = 0.03;
    couponRates[2] = 0.03125;
    couponRates[3] = 0.0325;

    FixedRateBond bond2(settlementDays, vars.faceAmount, sch1,
                        couponRates,
                        ActualActual(ActualActual::ISMA),
                        ModifiedFollowing,
                        100.0, Date(30,November,2004));
    bond2.setPricingEngine(bondEngine);

    FixedRateBond bond2_copy(settlementDays, vars.faceAmount, sch1_copy,
                             couponRates,
                             ActualActual(ActualActual::ISMA),
                             ModifiedFollowing,
                             100.0, Date(30,November,2004));
    bond2_copy.setPricingEngine(bondEngine);

    expected = bond2.cleanPrice();
    calculated = bond2_copy.cleanPrice();
    if (std::fabs(expected-calculated) > tolerance) {
        BOOST_FAIL("failed to reproduce cached price:\n"
                   << std::fixed
                   << "    calculated: " << calculated << "\n"
                   << "    expected:   " << expected << "\n"
                   << "    error:      " << expected-calculated);
    }


    // stub date

    Schedule sch3(Date(30,November,2004),
                  Date(30,March,2009), Period(Semiannual),
                  UnitedStates(UnitedStates::GovernmentBond),
                  Unadjusted, Unadjusted, DateGeneration::Backward, false,
                  Date(), Date(30,November,2008));
    FixedRateBond bond3(settlementDays, vars.faceAmount, sch3,
                        couponRates,
                        Actual360(),
                        ModifiedFollowing,
                        100.0, Date(30,November,2004));
    bond3.setPricingEngine(bondEngine);

    Schedule sch3_copy(sch3.dates(), UnitedStates(UnitedStates::GovernmentBond),
                       Unadjusted, Unadjusted, Period(Semiannual),
                       DateGeneration::Backward,
                       false, std::vector<bool>(sch3.size()-1, true));
    FixedRateBond bond3_copy(settlementDays, vars.faceAmount, sch3_copy,
                             couponRates,
                             Actual360(),
                             ModifiedFollowing,
                             100.0, Date(30,November,2004));
    bond3_copy.setPricingEngine(bondEngine);

    expected = bond3.cleanPrice();
    calculated = bond3_copy.cleanPrice();
    if (std::fabs(expected-calculated) > tolerance) {
        BOOST_FAIL("failed to reproduce cached price:\n"
                   << std::fixed
                   << "    calculated: " << calculated << "\n"
                   << "    expected:   " << expected << "\n"
                   << "    error:      " << expected-calculated);
    }
}

void BondTest::testRiskyBondWithGivenDates() {

    BOOST_TEST_MESSAGE("Testing risky fixed bond engine...");

    using namespace bonds_test;

    CommonVars vars;

    Date today(22, November, 2005);
    Settings::instance().evaluationDate() = today;

    // Probability Structure
    Handle<Quote> hazardRate(ext::shared_ptr<Quote>(new SimpleQuote(0.1)));
    Handle<DefaultProbabilityTermStructure> defaultProbability(
        ext::shared_ptr<DefaultProbabilityTermStructure>(
            new FlatHazardRate(0, TARGET(), hazardRate, Actual360())));

    // Yield term structure
    RelinkableHandle<YieldTermStructure> riskFree;
    riskFree.linkTo(ext::shared_ptr<YieldTermStructure>(new FlatForward(today, 0.02, Actual360())));
    Schedule sch1(Date(30, November, 2004), Date(30, November, 2008), Period(Semiannual),
                  UnitedStates(UnitedStates::GovernmentBond), Unadjusted, Unadjusted,
                  DateGeneration::Backward, false);

    // Create Bond
    Natural settlementDays = 1;
    std::vector<Real> notionals = {0.0167, 0.023, 0.03234, 0.034, 0.038, 0.042, 0.047, 0.053};

    std::vector<Rate> couponRates(4);
    couponRates[0] = 0.02875;
    couponRates[1] = 0.03;
    couponRates[2] = 0.03125;
    couponRates[3] = 0.0325;
    Real recoveryRate = 0.4;

    FixedRateBond bond(settlementDays, vars.faceAmount, sch1, couponRates,
                       ActualActual(ActualActual::ISMA), ModifiedFollowing, 100.0,
                       Date(20, November, 2004));

    // Create Engine
    ext::shared_ptr<PricingEngine> bondEngine(new RiskyBondEngine(defaultProbability, recoveryRate, riskFree));
    bond.setPricingEngine(bondEngine);

    // Calculate and validate NPV and price
    Real expected = 888458.819055;
    Real calculated = bond.NPV();
    Real tolerance = 1.0e-6;
    if (std::fabs(expected - calculated) > tolerance) {
        BOOST_FAIL("Failed to reproduce risky bond NPV:\n"
                   << std::fixed
                   << "    calculated: " << calculated << "\n"
                   << "    expected:   " << expected << "\n"
                   << "    error:      " << expected - calculated);
    }

    expected = 87.407883;
    calculated = bond.cleanPrice();
    if (std::fabs(expected - calculated) > tolerance) {
        BOOST_FAIL("Failed to reproduce risky bond price:\n"
                   << std::fixed
                   << "    calculated: " << calculated << "\n"
                   << "    expected:   " << expected << "\n"
                   << "    error:      " << expected - calculated);
    }
}


void BondTest::testFixedRateBondWithArbitrarySchedule() {
    BOOST_TEST_MESSAGE("Testing fixed-rate bond with arbitrary schedule...");
    SavedSettings backup;

    Calendar calendar = NullCalendar();

    Natural settlementDays = 3;

    Date today(1, January, 2019);
    Settings::instance().evaluationDate() = today;

    // For the schedule to generate correctly for Feb-28's, make maturity date on Feb 29
    std::vector<Date> dates(4);
    dates[0] = Date(1, February, 2019);
    dates[1] = Date(7, February, 2019);
    dates[2] = Date(1, April, 2019);
    dates[3] = Date(27, May, 2019);

    Schedule schedule(dates, calendar, Unadjusted);

    Rate coupon = 0.01;
    DayCounter dc = Actual365Fixed();

    FixedRateBond bond(
        settlementDays,
        100.0,
        schedule,
        std::vector<Rate>(1, coupon),
        dc, Following, 100.0);

    if (bond.frequency() != NoFrequency) {
        BOOST_ERROR("unexpected frequency: " << bond.frequency());
    }

    Handle<YieldTermStructure> discountCurve(flatRate(today, 0.03, Actual360()));
    bond.setPricingEngine(ext::shared_ptr<PricingEngine>(new DiscountingBondEngine(discountCurve)));

    BOOST_CHECK_NO_THROW(bond.cleanPrice());
}


void BondTest::testThirty360BondWithSettlementOn31st(){
    BOOST_TEST_MESSAGE(
        "Testing Thirty/360 bond with settlement on 31st of the month...");

    // cusip 3130A0X70, data is from Bloomberg
    SavedSettings backup;
    Settings::instance().evaluationDate() = Date(28, July, 2017);

    Date datedDate(13, February, 2014);
    Date settlement(31, July, 2017);
    Date maturity(13, August, 2018);

    DayCounter dayCounter = Thirty360(Thirty360::USA);
    Compounding compounding = Compounded;

    Schedule fixedBondSchedule(datedDate,
            maturity,
            Period(Semiannual),
            UnitedStates(UnitedStates::GovernmentBond),
            Unadjusted, Unadjusted, DateGeneration::Forward, false);

    FixedRateBond fixedRateBond(
            1,
            100,
            fixedBondSchedule,
            std::vector<Rate>(1, 0.015),
            dayCounter,
            Unadjusted,
            100.0);

    Real cleanPrice = 100.0;

    Real yield = BondFunctions::yield(fixedRateBond, cleanPrice, dayCounter, compounding, Semiannual, settlement);
    ASSERT_CLOSE("yield", settlement, yield, 0.015, 1e-4);

    Real duration = BondFunctions::duration(fixedRateBond, InterestRate(yield, dayCounter, compounding, Semiannual), Duration::Macaulay, settlement);
    ASSERT_CLOSE("duration", settlement, duration, 1.022, 1e-3);

    Real convexity = BondFunctions::convexity(fixedRateBond, InterestRate(yield, dayCounter, compounding, Semiannual), settlement)/100;
    ASSERT_CLOSE("convexity", settlement, convexity, 0.015, 1e-3);

    Real accrued = BondFunctions::accruedAmount(fixedRateBond, settlement);
    ASSERT_CLOSE("accrued", settlement, accrued, 0.7, 1e-6);
}

test_suite* BondTest::suite() {
    auto* suite = BOOST_TEST_SUITE("Bond tests");

    suite->add(QUANTLIB_TEST_CASE(&BondTest::testYield));
    suite->add(QUANTLIB_TEST_CASE(&BondTest::testAtmRate));
    suite->add(QUANTLIB_TEST_CASE(&BondTest::testZspread));
    suite->add(QUANTLIB_TEST_CASE(&BondTest::testTheoretical));
    suite->add(QUANTLIB_TEST_CASE(&BondTest::testCached));
    suite->add(QUANTLIB_TEST_CASE(&BondTest::testCachedZero));
    suite->add(QUANTLIB_TEST_CASE(&BondTest::testCachedFixed));
    suite->add(QUANTLIB_TEST_CASE(&BondTest::testCachedFloating));
    suite->add(QUANTLIB_TEST_CASE(&BondTest::testBrazilianCached));
    suite->add(QUANTLIB_TEST_CASE(&BondTest::testFixedBondWithGivenDates));
    suite->add(QUANTLIB_TEST_CASE(&BondTest::testRiskyBondWithGivenDates));
    suite->add(QUANTLIB_TEST_CASE(&BondTest::testExCouponGilt));
    suite->add(QUANTLIB_TEST_CASE(&BondTest::testExCouponAustralianBond));
    suite->add(QUANTLIB_TEST_CASE(&BondTest::testBondFromScheduleWithDateVector));
    suite->add(QUANTLIB_TEST_CASE(&BondTest::testFixedRateBondWithArbitrarySchedule));
    suite->add(QUANTLIB_TEST_CASE(&BondTest::testThirty360BondWithSettlementOn31st));
    return suite;
}
<|MERGE_RESOLUTION|>--- conflicted
+++ resolved
@@ -879,7 +879,7 @@
 
     using namespace bonds_test;
 
-    const auto & iborcoupon_settings = IborCoupon::Settings::instance();
+    bool usingAtParCoupons = IborCoupon::Settings::instance().usingAtParCoupons();
 
     CommonVars vars;
 
@@ -922,20 +922,7 @@
 
     setCouponPricer(bond1.cashflows(),pricer);
 
-<<<<<<< HEAD
-    Real cachedPrice1 =
-#ifdef QL_USE_INDEXED_COUPON
-    99.874645;
-#else
-    99.874646;
-#endif
-=======
-    Real cachedPrice1;
-    if (!iborcoupon_settings.usingAtParCoupons())
-        cachedPrice1 = 99.874645;
-    else
-        cachedPrice1 = 99.874646;
->>>>>>> 43f60171
+    Real cachedPrice1 = usingAtParCoupons ? 99.874646 : 99.874645;
 
     Real price = bond1.cleanPrice();
     if (std::fabs(price-cachedPrice1) > tolerance) {
@@ -962,20 +949,7 @@
 
     setCouponPricer(bond2.cashflows(),pricer);
 
-<<<<<<< HEAD
-    Real cachedPrice2 =
-#ifdef QL_USE_INDEXED_COUPON
-        97.955904;
-#else
-        97.955904;
-#endif
-=======
-    Real cachedPrice2;
-    if (!iborcoupon_settings.usingAtParCoupons())
-        cachedPrice2 = 97.955904;
-    else
-        cachedPrice2 = 97.955904;
->>>>>>> 43f60171
+    Real cachedPrice2 = 97.955904;
 
     price = bond2.cleanPrice();
     if (std::fabs(price-cachedPrice2) > tolerance) {
@@ -1006,20 +980,7 @@
 
     setCouponPricer(bond3.cashflows(),pricer);
 
-<<<<<<< HEAD
-    Real cachedPrice3 =
-#ifdef QL_USE_INDEXED_COUPON
-        98.495458;
-#else
-        98.495459;
-#endif
-=======
-    Real cachedPrice3;
-    if (!iborcoupon_settings.usingAtParCoupons())
-        cachedPrice3 = 98.495458;
-    else
-        cachedPrice3 = 98.495459;
->>>>>>> 43f60171
+    Real cachedPrice3 = usingAtParCoupons ? 98.495459 : 98.495458;
 
     price = bond3.cleanPrice();
     if (std::fabs(price-cachedPrice3) > tolerance) {
@@ -1042,20 +1003,7 @@
 
     setCouponPricer(bond4.cashflows(), pricer);
 
-<<<<<<< HEAD
-    Real cachedPrice4 =
-#ifdef QL_USE_INDEXED_COUPON
-        98.892346;
-#else
-        98.892055;
-#endif
-=======
-    Real cachedPrice4;
-    if (!iborcoupon_settings.usingAtParCoupons())
-        cachedPrice4 = 98.892346;
-    else
-        cachedPrice4 = 98.892055;
->>>>>>> 43f60171
+    Real cachedPrice4 = usingAtParCoupons ? 98.892055 : 98.892346;
 
     price = bond4.cleanPrice();
     if (std::fabs(price - cachedPrice4) > tolerance) {
